﻿// Copyright (c) Microsoft Corporation. All rights reserved.
// Licensed under the MIT license. 

using System;
using System.IO;
using System.Linq;
using System.Threading.Tasks;
using Microsoft.OpenApi.Extensions;
using Microsoft.OpenApi.Models;
using Microsoft.OpenApi.Readers.Interface;
using Microsoft.OpenApi.Readers.Services;
using Microsoft.OpenApi.Services;
using SharpYaml;
using SharpYaml.Serialization;

namespace Microsoft.OpenApi.Readers
{
    /// <summary>
    /// Service class for converting streams into OpenApiDocument instances
    /// </summary>
    public class OpenApiStreamReader : IOpenApiReader<Stream, OpenApiDiagnostic>
    {
        private OpenApiReaderSettings _settings;

        /// <summary>
        /// Create stream reader with custom settings if desired.
        /// </summary>
        /// <param name="settings"></param>
        public OpenApiStreamReader(OpenApiReaderSettings settings = null)
        {
            _settings = settings ?? new OpenApiReaderSettings();

        }
        /// <summary>
        /// Reads the stream input and parses it into an Open API document.
        /// </summary>
        /// <param name="input">Stream containing OpenAPI description to parse.</param>
        /// <param name="diagnostic">Returns diagnostic object containing errors detected during parsing</param>
        /// <returns>Instance of newly created OpenApiDocument</returns>
        public OpenApiDocument Read(Stream input, out OpenApiDiagnostic diagnostic)
        {
            diagnostic = new OpenApiDiagnostic();

            // Parse the OpenAPI Document
            OpenApiDocument document = ParseStream(input, diagnostic);

            // Resolve References if requested
            switch (_settings.ReferenceResolution)
            {
                case ReferenceResolutionSetting.ResolveRemoteReferences:
                    throw new ArgumentException("Cannot resolve remote references using synchronous Read method, use ReadAsync instead");
                case ReferenceResolutionSetting.ResolveLocalReferences:
                    ResolveReferences(document,false);
                    break;
                case
                    ReferenceResolutionSetting.DoNotResolveReferences:
                    break;
            }

            ValidateDocument(diagnostic, document);

            return document;
        }

        /// <summary>
        /// Reads the stream input and parses it into an Open API document. 
        /// Remote references are also loaded as OpenApiDocuments and OpenApiElements and stored in the OpenApiWorkspace
        /// </summary>
        /// <param name="input">Stream containing OpenAPI description to parse.</param>
        /// <param name="diagnostic">Returns diagnostic object containing errors detected during parsing.  Caller must provide an instance.</param>
        /// <param name="openApiWorkspace">Container for the set of OpenAPIDocuments and OpenApiElements referenced. Provide a previously used workspace to avoid re-parsing common documents.</param>
        /// <returns></returns>
        /// <remarks>Will be made public once finalized.</remarks>
        internal async Task<OpenApiDocument> ReadAsync(Stream input, OpenApiDiagnostic diagnostic, OpenApiWorkspace openApiWorkspace = null) 
        {
            // Parse the OpenAPI Document
            OpenApiDocument document = ParseStream(input, diagnostic);

            // Load Document into workspace and load all referenced documents
            var workspace = openApiWorkspace ?? new OpenApiWorkspace();
            var workspaceLoader = new OpenApiWorkspaceLoader(openApiWorkspace, new DefaultStreamLoader(), _settings);
            await workspaceLoader.LoadAsync(null,document);

            // Resolve References if requested
            switch (_settings.ReferenceResolution)
            {
                case ReferenceResolutionSetting.ResolveRemoteReferences:
                    // Resolve references in documents
                    foreach (var item in workspace.Documents)
                    {
                        ResolveReferences(item, true);
                    }
                    break;
                case ReferenceResolutionSetting.ResolveLocalReferences:
                    // Resolve references in documents
                    foreach (var item in workspace.Documents)
                    {
                        ResolveReferences(item,false);
                    }
                    break;
                case
                    ReferenceResolutionSetting.DoNotResolveReferences:
                    break;
            }

            // Validate loaded documents
            foreach (var item in workspace.Documents)
            {
                ValidateDocument(diagnostic, item);
            }

            return document;
        }

        private OpenApiDocument ParseStream(Stream input, OpenApiDiagnostic diagnostic)
        {
            ParsingContext context;
            YamlDocument yamlDocument;

            // Parse the YAML/JSON
            try
            {
                yamlDocument = LoadYamlDocument(input);
            }
            catch (SyntaxErrorException ex)
            {
                diagnostic.Errors.Add(new OpenApiError(string.Empty, ex.Message));
                return new OpenApiDocument();
            }

            context = new ParsingContext
            {
                ExtensionParsers = _settings.ExtensionParsers
            };

            // Parse the OpenAPI Document
<<<<<<< HEAD
            return context.Parse(yamlDocument, diagnostic);
        }
=======
            var document = context.Parse(yamlDocument, diagnostic);

            // Resolve References if requested
            switch (_settings.ReferenceResolution) 
            {
                case ReferenceResolutionSetting.ResolveAllReferences:
                    throw new ArgumentException(Properties.SRResource.CannotResolveRemoteReferencesSynchronously);
                case ReferenceResolutionSetting.ResolveLocalReferences:
                    var resolver = new OpenApiReferenceResolver(document);
                    var walker = new OpenApiWalker(resolver);
                    walker.Walk(document);
                    break;
                case ReferenceResolutionSetting.DoNotResolveReferences:
                    break;
            }
>>>>>>> fb31544d

        private void ValidateDocument(OpenApiDiagnostic diagnostic, OpenApiDocument document)
        {
            // Validate the document
            var errors = document.Validate(_settings.RuleSet);
            foreach (var item in errors)
            {
                diagnostic.Errors.Add(new OpenApiError(item.ErrorPath, item.ErrorMessage));
            }
        }


        /// <summary>
        /// Helper method to turn streams into YamlDocument
        /// </summary>
        /// <param name="input">Stream containing YAML formatted text</param>
        /// <returns>Instance of a YamlDocument</returns>
        internal static YamlDocument LoadYamlDocument(Stream input)
        {
            YamlDocument yamlDocument;
            using (var streamReader = new StreamReader(input))
            {
                var yamlStream = new YamlStream();
                yamlStream.Load(streamReader);
                yamlDocument = yamlStream.Documents.First();
            }
            return yamlDocument;
        }

        private static void ResolveReferences(OpenApiDocument document, bool includeRemote)
        {
            var resolver = new OpenApiReferenceResolver(document, includeRemote);
            var walker = new OpenApiWalker(resolver);
            walker.Walk(document);
        }

    }
}<|MERGE_RESOLUTION|>--- conflicted
+++ resolved
@@ -47,7 +47,7 @@
             // Resolve References if requested
             switch (_settings.ReferenceResolution)
             {
-                case ReferenceResolutionSetting.ResolveRemoteReferences:
+                case ReferenceResolutionSetting.ResolveAllReferences:
                     throw new ArgumentException("Cannot resolve remote references using synchronous Read method, use ReadAsync instead");
                 case ReferenceResolutionSetting.ResolveLocalReferences:
                     ResolveReferences(document,false);
@@ -84,7 +84,7 @@
             // Resolve References if requested
             switch (_settings.ReferenceResolution)
             {
-                case ReferenceResolutionSetting.ResolveRemoteReferences:
+                case ReferenceResolutionSetting.ResolveAllReferences:
                     // Resolve references in documents
                     foreach (var item in workspace.Documents)
                     {
@@ -134,26 +134,8 @@
             };
 
             // Parse the OpenAPI Document
-<<<<<<< HEAD
             return context.Parse(yamlDocument, diagnostic);
         }
-=======
-            var document = context.Parse(yamlDocument, diagnostic);
-
-            // Resolve References if requested
-            switch (_settings.ReferenceResolution) 
-            {
-                case ReferenceResolutionSetting.ResolveAllReferences:
-                    throw new ArgumentException(Properties.SRResource.CannotResolveRemoteReferencesSynchronously);
-                case ReferenceResolutionSetting.ResolveLocalReferences:
-                    var resolver = new OpenApiReferenceResolver(document);
-                    var walker = new OpenApiWalker(resolver);
-                    walker.Walk(document);
-                    break;
-                case ReferenceResolutionSetting.DoNotResolveReferences:
-                    break;
-            }
->>>>>>> fb31544d
 
         private void ValidateDocument(OpenApiDiagnostic diagnostic, OpenApiDocument document)
         {
