--- conflicted
+++ resolved
@@ -106,14 +106,9 @@
                     {
                         Errors =
                         {
-<<<<<<< HEAD
                             new OpenApiError("#/info/title", "The field 'title' in 'info' object is REQUIRED.")
-                        }
-=======
-                            new OpenApiError("#/info", "title is a required property")
                         },
                         SpecificationVersion = OpenApiSpecVersion.OpenApi3_0
->>>>>>> ba575c4d
                     });
             }
         }
